--- conflicted
+++ resolved
@@ -1,12 +1,7 @@
 [tox]
 envlist = 
-<<<<<<< HEAD
-    py{26,32}-dj16,
-    py{27,33,34}-dj{16,17,18}
-=======
     py{26,32}-dj16-{sqlite,postgres},
-    py{27,33,34}-dj{16,17}-{sqlite,postgres}
->>>>>>> a495974f
+    py{27,33,34}-dj{16,17,18}-{sqlite,postgres}
 
 [testenv]
 commands=./runtests.py --noinput
@@ -24,11 +19,8 @@
     six>=1.6.1
     dj16: Django>=1.6,<1.7
     dj17: Django>=1.7,<1.8
-<<<<<<< HEAD
     dj18: Django>=1.8,<1.9
-=======
     postgres: psycopg2>=2.6
 
 setenv =
-    postgres: DATABASE_ENGINE=django.db.backends.postgresql_psycopg2
->>>>>>> a495974f
+    postgres: DATABASE_ENGINE=django.db.backends.postgresql_psycopg2